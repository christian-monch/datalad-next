Git-annex special remotes
*************************

.. currentmodule:: datalad_next.annexremotes
.. autosummary::
   :toctree: generated

<<<<<<< HEAD
   archivist
=======
   SpecialRemote
>>>>>>> afdc6070
   uncurl<|MERGE_RESOLUTION|>--- conflicted
+++ resolved
@@ -5,9 +5,6 @@
 .. autosummary::
    :toctree: generated
 
-<<<<<<< HEAD
+   SpecialRemote
    archivist
-=======
-   SpecialRemote
->>>>>>> afdc6070
    uncurl